/*
 * Sarus
 *
 * Copyright (c) 2018-2019, ETH Zurich. All rights reserved.
 *
 * Please, refer to the LICENSE file in the root directory.
 * SPDX-License-Identifier: BSD-3-Clause
 *
 */

#include "Runtime.hpp"

#include <cerrno>
#include <cstring>
#include <sched.h>
#include <sys/types.h>
#include <sys/mount.h>

#include <boost/filesystem.hpp>
#include <boost/format.hpp>

#include "common/Error.hpp"
#include "common/Utility.hpp"
#include "common/ImageID.hpp"
#include "common/CLIArguments.hpp"
#include "runtime/Utility.hpp"
#include "runtime/mount_utilities.hpp"


namespace sarus {
namespace runtime {

Runtime::Runtime(std::shared_ptr<common::Config> config)
    : config{config}
    , bundleDir{ boost::filesystem::path{config->json["OCIBundleDir"].GetString()} }
    , rootfsDir{ bundleDir / boost::filesystem::path{config->json["rootfsFolder"].GetString()} }
    , bundleConfig{config}
    , descriptorHandler{config}
    , securityChecks{config}
{}

<<<<<<< HEAD
void Runtime::setupOCIBundle() const {
    utility::logMessage("Setting up OCI Bundle", common::LogLevel::INFO);
=======
void Runtime::setupOCIBundle() {
    utility::logMessage("Setting up OCI Bundle", common::logType::INFO);
>>>>>>> 6a70c4ab
    setupMountIsolation();
    setupRamFilesystem();
    mountImageIntoRootfs();
    setupDevFilesystem();
    copyEtcFilesIntoRootfs();
    performCustomMounts();
    remountRootfsWithNoSuid();
    descriptorHandler.prepareFileDescriptorsToPreserve();
    bundleConfig.generateConfigFile();
    securityChecks.checkThatPathIsUntamperable(bundleConfig.getConfigFile());
    securityChecks.checkThatOCIHooksAreUntamperable();
    utility::logMessage("Successfully set up OCI Bundle", common::LogLevel::INFO);
}

void Runtime::executeContainer() const {
    auto containerID = "container-" + common::generateRandomString(16);
    utility::logMessage("Executing " + containerID, common::LogLevel::INFO);

    // chdir to bundle
    common::changeDirectory(bundleDir);

    // execute runc
    auto runcPath = config->json["runcPath"].GetString();
<<<<<<< HEAD
    auto args = common::CLIArguments{runcPath, "run", "--no-pivot", containerID};
    auto status = common::forkExecWait(args);
    if(status != 0) {
        auto message = boost::format("%s exited with code %d") % args % status;
        utility::logMessage(message, common::LogLevel::INFO);
        exit(status);
    }
=======
    auto extraFileDescriptors = std::to_string(descriptorHandler.getExtraFileDescriptors());
    auto args = common::CLIArguments{runcPath, "run", "--no-pivot",
                                     "--preserve-fds", extraFileDescriptors,
                                     containerID};
    common::forkExecWait(args);
>>>>>>> 6a70c4ab

    utility::logMessage("Successfully executed " + containerID, common::LogLevel::INFO);
}

void Runtime::setupMountIsolation() const {
    utility::logMessage("Setting up mount isolation", common::LogLevel::INFO);
    if(unshare(CLONE_NEWNS) != 0) {
        SARUS_THROW_ERROR("Failed to unshare the mount namespace");
    }

    // make sure that there are no MS_SHARED mounts,
    // otherwise our changes could propagate outside the container
    if(mount(NULL, "/", NULL, MS_SLAVE|MS_REC, NULL) != 0) {
        SARUS_THROW_ERROR("Failed to remount \"/\" with MS_SLAVE");
    }
    utility::logMessage("Successfully set up mount isolation", common::LogLevel::INFO);
}

void Runtime::setupRamFilesystem() const {
    utility::logMessage("Setting up RAM filesystem", common::LogLevel::INFO);
    const char* ramFilesystemType = config->json["ramFilesystemType"].GetString();

    if(mount(NULL, bundleDir.c_str(), ramFilesystemType, MS_NOSUID|MS_NODEV, NULL) != 0) {
        auto message = boost::format("Failed to setup %s filesystem on %s: %s")
            % ramFilesystemType
            % bundleDir
            % strerror(errno);
        SARUS_THROW_ERROR(message.str());
    }

    // make sure that mount is MS_SLAVE (could not be the default)
    if(mount(NULL, bundleDir.c_str(), NULL, MS_SLAVE|MS_REC, NULL) != 0) {
        auto message = boost::format("Failed to remount %s with MS_SLAVE") % bundleDir;
        SARUS_THROW_ERROR(message.str());
    }

    // ensure permissions to the bundle directory comply with security checks
    // the permission change could be embedded in the mount command using a tmpfs-specific mode option,
    // but an explicit permission change works also for ramfs
    auto bundleDirPermissions = boost::filesystem::owner_all   |
                                boost::filesystem::group_read  | boost::filesystem::group_exe |
                                boost::filesystem::others_read | boost::filesystem::others_exe;
    boost::filesystem::permissions(bundleDir, bundleDirPermissions);

    utility::logMessage("Successfully set up RAM filesystem", common::LogLevel::INFO);
}

void Runtime::mountImageIntoRootfs() const {
    utility::logMessage("Mounting image into bundle's rootfs", common::LogLevel::INFO);

    auto lowerDir = bundleDir / "overlay/rootfs-lower";
    auto upperDir = bundleDir / "overlay/rootfs-upper";
    auto workDir = bundleDir / "overlay/rootfs-work";
    common::createFoldersIfNecessary(rootfsDir);
    common::createFoldersIfNecessary(lowerDir);
    common::createFoldersIfNecessary(upperDir, config->userIdentity.uid, config->userIdentity.gid);
    common::createFoldersIfNecessary(workDir);

    loopMountSquashfs(config->getImageFile(), lowerDir);
    mountOverlayfs(lowerDir, upperDir, workDir, rootfsDir);

    utility::logMessage("Successfully mounted image into bundle's rootfs", common::LogLevel::INFO);
}

void Runtime::setupDevFilesystem() const {
    utility::logMessage("Setting up /dev filesystem", common::LogLevel::INFO);

    const char* ramFilesystemType = config->json["ramFilesystemType"].GetString();
    common::createFoldersIfNecessary(rootfsDir / "dev");
    auto flags = MS_NOSUID | MS_STRICTATIME;
    auto* options = "mode=755,size=65536k";
    if(mount(NULL, (rootfsDir / "dev").c_str(), ramFilesystemType, flags, options) != 0) {
        auto message = boost::format("Failed to setup %s filesystem on %s: %s")
            % ramFilesystemType
            % (rootfsDir / "dev")
            % strerror(errno);
        SARUS_THROW_ERROR(message.str());
    }

    utility::logMessage("Successfully set up /dev filesystem", common::LogLevel::INFO);
}

void Runtime::copyEtcFilesIntoRootfs() const {
    utility::logMessage("Copying /etc files into rootfs", common::LogLevel::INFO);
    auto prefixDir = boost::filesystem::path{config->json["prefixDir"].GetString()};
    common::createFoldersIfNecessary(rootfsDir / "etc", config->userIdentity.uid, config->userIdentity.gid);

    common::copyFile(   "/etc/hosts",
                        rootfsDir / "etc/hosts",
                        config->userIdentity.uid, config->userIdentity.gid);

    common::copyFile(   "/etc/resolv.conf",
                        rootfsDir / "etc/resolv.conf",
                        config->userIdentity.uid, config->userIdentity.gid);

    common::copyFile(   prefixDir / "etc/container/nsswitch.conf",
                        rootfsDir / "etc/nsswitch.conf",
                        config->userIdentity.uid, config->userIdentity.gid);

    common::copyFile(   prefixDir / "etc/passwd",
                        rootfsDir / "etc/passwd",
                        config->userIdentity.uid, config->userIdentity.gid);

    common::copyFile(   prefixDir / "etc/group",
                        rootfsDir / "etc/group",
                        config->userIdentity.uid, config->userIdentity.gid);

    utility::logMessage("Successfully copied /etc files into rootfs", common::LogLevel::INFO);
}


void Runtime::performCustomMounts() const {
    utility::logMessage("Performing custom mounts", common::LogLevel::INFO);
    for(const auto& mount : config->commandRun.mounts) {
        mount->performMount();
    }
    utility::logMessage("Successfully performed custom mounts", common::LogLevel::INFO);
}

void Runtime::remountRootfsWithNoSuid() const {
    utility::logMessage("Remounting rootfs with MS_NOSUID", common::LogLevel::INFO);
    if (mount(rootfsDir.c_str(), rootfsDir.c_str(), "overlay", MS_REMOUNT|MS_NOSUID, NULL) != 0) {
        auto message = boost::format("Failed to remount rootfs %s with MS_NOSUID: %s") % rootfsDir % strerror(errno);
        SARUS_THROW_ERROR(message.str());
    }
    utility::logMessage("Successfully remounted rootfs with MS_NOSUID", common::LogLevel::INFO);
}

} // namespace
} // namespace<|MERGE_RESOLUTION|>--- conflicted
+++ resolved
@@ -39,13 +39,8 @@
     , securityChecks{config}
 {}
 
-<<<<<<< HEAD
-void Runtime::setupOCIBundle() const {
+void Runtime::setupOCIBundle() {
     utility::logMessage("Setting up OCI Bundle", common::LogLevel::INFO);
-=======
-void Runtime::setupOCIBundle() {
-    utility::logMessage("Setting up OCI Bundle", common::logType::INFO);
->>>>>>> 6a70c4ab
     setupMountIsolation();
     setupRamFilesystem();
     mountImageIntoRootfs();
@@ -69,21 +64,16 @@
 
     // execute runc
     auto runcPath = config->json["runcPath"].GetString();
-<<<<<<< HEAD
-    auto args = common::CLIArguments{runcPath, "run", "--no-pivot", containerID};
+    auto extraFileDescriptors = std::to_string(descriptorHandler.getExtraFileDescriptors());
+    auto args = common::CLIArguments{runcPath, "run", "--no-pivot",
+                                     "--preserve-fds", extraFileDescriptors,
+                                     containerID};
     auto status = common::forkExecWait(args);
     if(status != 0) {
         auto message = boost::format("%s exited with code %d") % args % status;
         utility::logMessage(message, common::LogLevel::INFO);
         exit(status);
     }
-=======
-    auto extraFileDescriptors = std::to_string(descriptorHandler.getExtraFileDescriptors());
-    auto args = common::CLIArguments{runcPath, "run", "--no-pivot",
-                                     "--preserve-fds", extraFileDescriptors,
-                                     containerID};
-    common::forkExecWait(args);
->>>>>>> 6a70c4ab
 
     utility::logMessage("Successfully executed " + containerID, common::LogLevel::INFO);
 }
